--- conflicted
+++ resolved
@@ -15,15 +15,11 @@
 	"k8s.io/klog"
 )
 
-<<<<<<< HEAD
 const (
 	timeLayoutISO = "2006-01-02"
 )
 
 // LoadIndexFromRepo get the index.yaml from a Helm repo and returns an index object
-=======
-// LoadIndexFromRepo get the index.yaml from a Helm repo and returns an index object.
->>>>>>> 438d418d
 func LoadIndexFromRepo(repo *api.Repo) (*helmRepo.IndexFile, error) {
 	indexFile, err := downloadIndex(repo)
 	defer os.Remove(indexFile)
